name = "KML"
uuid = "1284bf3a-1e3d-4f4e-a7a9-b9d235a28f35"
authors = ["Josh Day <emailjoshday@gmail.com> and contributors"]
version = "0.1.0"

[deps]
GeoInterface = "cf35fbd7-0cd7-5166-be24-54bfbe79505f"
OrderedCollections = "bac558e1-5e72-5ebc-8fee-abe8a469f55d"
XML = "72c71f33-b9b6-44de-8c94-c961784809e2"

[compat]
<<<<<<< HEAD
GeoInterface = "1.0"
=======
GeoInterface = "0.5"
>>>>>>> 08bab767
OrderedCollections = "1"
XML = "0.1"
julia = "1"

[extras]
Test = "8dfed614-e22c-5e08-85e1-65c5234f0b40"
InteractiveUtils = "b77e0a4c-d291-57a0-90e8-8db25a27a240"

[targets]
test = ["Test", "InteractiveUtils"]<|MERGE_RESOLUTION|>--- conflicted
+++ resolved
@@ -9,11 +9,7 @@
 XML = "72c71f33-b9b6-44de-8c94-c961784809e2"
 
 [compat]
-<<<<<<< HEAD
-GeoInterface = "1.0"
-=======
-GeoInterface = "0.5"
->>>>>>> 08bab767
+GeoInterface = "1"
 OrderedCollections = "1"
 XML = "0.1"
 julia = "1"
